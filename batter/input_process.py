from __future__ import annotations

from pydantic import (
    BaseModel,
    Field,
    model_validator,
    field_validator,
    ConfigDict,
    PrivateAttr,
)
from typing import List, Optional, Dict, Union, Any, Literal, Sequence
import re
import numpy as np
from loguru import logger
from batter.utils import COMPONENTS_LAMBDA_DICT

FEP_COMPONENTS = list(COMPONENTS_LAMBDA_DICT.keys())

_ANCHOR_RE = re.compile(r"^\d+@[A-Za-z0-9]+$")


class SimulationConfig(BaseModel):
    """
    Configuration for a molecular simulation.

    Notes
    -----
    - Internal fields like :pyattr:`components` are computed and read-only.
    - Boolean flags accept ``'yes'/'no'`` *or* YAML booleans (``true``/``false``).
    - ``num_waters`` is deprecated and must remain 0.
    """
    model_config = ConfigDict(
        extra="ignore",
        populate_by_name=True,
        validate_default=True,
    )

    # --- Required ---
    system_name: str = Field(..., description="System name (required)")
    fe_type: Literal[
        "custom", "rest", "sdr", "dd", "sdr-rest", "express", "relative",
        "uno", "uno_com", "uno_rest", "self", "uno_dd", "dd-rest", "asfe"
    ] = Field(..., description="Free energy type")

    # --- Global switches ---
    dec_int: Literal["mbar", "ti"] = Field("mbar", description="Free-energy integration method (mbar/ti)")
    remd: Literal["yes", "no"] = Field("no", description="H-REMD (yes/no)")
    partition: str = Field("owners", description="Cluster partition/queue to submit jobs")

    # --- Molecular definitions ---
    p1: str = Field("", description='Protein anchor P1 (format "RESID@ATOM", e.g., "85@CA")')
    p2: str = Field("", description='Protein anchor P2 (format "RESID@ATOM")')
    p3: str = Field("", description='Protein anchor P3 (format "RESID@ATOM")')

    other_mol: List[str] = Field(default_factory=list, description="Other co-binding molecules")
    lipid_mol: List[str] = Field(default_factory=list, description="Lipid molecules")
    solv_shell: Optional[float] = Field(
        15.0,
        description="Keep solvent within this Å of the protein in the initial structure (None disables)"
    )
    rocklin_correction: str = Field("no", description="Apply Rocklin correction for charged ligands (yes/no)")

    # --- FE controls / analysis ---
    release_eq: List[float] = Field(default_factory=list, description="Attach/release weights (short)")
    attach_rest: List[float] = Field(default_factory=list, description="Attach/restraint weights (short)")
    ti_points: Optional[int] = Field(0, description="# of TI quadrature points (if dec_int='ti')")
    lambdas: List[float] = Field(default_factory=list, description="Lambda values (filled when TI is implemented)")
    sdr_dist: Optional[float] = Field(0.0, description="SDR placement distance (Å)")
    # user may specify dec_method ONLY for fe_type='custom'
    dec_method: Optional[Literal["dd", "sdr", "exchange"]] = Field(
        None, description="Decoupling method; only user-settable when fe_type='custom'"
    )
    blocks: int = Field(0, description="Number of blocks for MBAR")

    # --- Force constants ---
    rec_dihcf_force: float = Field(0.0, description="Protein dihedral spring (kcal/mol/rad^2)")
    rec_discf_force: float = Field(0.0, description="Protein distance spring (kcal/mol/Å^2)")
    lig_distance_force: float = Field(0.0, description="Ligand COM distance spring (kcal/mol/Å^2)")
    lig_angle_force: float = Field(0.0, description="Ligand angle/dihedral spring (kcal/mol/rad^2)")
    lig_dihcf_force: float = Field(0.0, description="Ligand dihedral spring (kcal/mol/rad^2)")
    rec_com_force: float = Field(0.0, description="Protein COM spring")
    lig_com_force: float = Field(0.0, description="Ligand COM spring (for simultaneous decoupling)")

    # --- Solvent / box ---
    water_model: Literal["SPCE", "TIP4PEW", "TIP3P", "TIP3PF", "OPC"] = Field(
        "TIP3P", description="Water model"
    )
    num_waters: int = Field(0, description="[DEPRECATED] Must remain 0 (automatic sizing used)")
    buffer_x: float = Field(0.0, description="Box buffer (Å) along X (ignored for membranes)")
    buffer_y: float = Field(0.0, description="Box buffer (Å) along Y (ignored for membranes)")
    buffer_z: float = Field(0.0, description="Box buffer (Å) along Z")
    lig_buffer: float = Field(0.0, description="Buffer around ligand box (Å)")

    # --- Ions ---
    neutralize_only: str = Field("no", description="Neutralize only, or also ionize to target concentration (yes/no)")
    cation: str = Field("Na+", description="Cation species")
    anion: str = Field("Cl-", description="Anion species")
    ion_conc: float = Field(0.15, description="Target salt concentration (M)")

    # --- Simulation params ---
    hmr: str = Field("no", description="Hydrogen mass repartitioning (yes/no)")
    temperature: float = Field(310.0, description="Temperature (K)")
    eq_steps1: int = Field(500_000, description="Equilibration stage 1 steps")
    eq_steps2: int = Field(1_000_000, description="Equilibration stage 2 steps")
    n_steps_dict: Dict[str, int] = Field(
        default_factory=lambda: {
            f"{comp}_steps{ind}": 50_000 if ind == "1" else 1_000_000
            for comp in FEP_COMPONENTS for ind in ("1", "2")
        },
        description="Per-component steps (AMBER/eq), keys: '{comp}_steps1|2'"
    )

    # --- Ligand anchor search ---
    l1_x: Optional[float] = Field(None, description="L1 search center offset X (Å)")
    l1_y: Optional[float] = Field(None, description="L1 search center offset Y (Å)")
    l1_z: Optional[float] = Field(None, description="L1 search center offset Z (Å)")
    l1_range: Optional[float] = Field(None, description="L1 search radius (Å)")
    min_adis: Optional[float] = Field(None, description="Minimum anchor distance (Å)")
    max_adis: Optional[float] = Field(None, description="Maximum anchor distance (Å)")
    dlambda: float = Field(0.001, description="Δλ to split initial λ into two close windows")

    # --- Amber i/o ---
    ntpr: int = Field(1000, description="Print energy every ntpr steps")
    ntwr: int = Field(10_000, description="Write restart every ntwr steps")
    ntwe: int = Field(0, description="Write energy every ntwe steps")
    ntwx: int = Field(2500, description="Write trajectory every ntwx steps")
    cut: float = Field(9.0, description="Nonbonded cutoff (Å)")
    gamma_ln: float = Field(1.0, description="Langevin γ (ps^-1)")
    barostat: int = Field(2, description="1=Berendsen, 2=MC barostat")
    dt: float = Field(0.004, description="Time step (ps)")
    num_fe_range: int = Field(
        10,
        description="# restarts per λ; total steps = num_fe_range × n_steps"
    )

    # --- Force fields ---
    receptor_ff: str = Field("ff14SB", description="Receptor force field")
    ligand_ff: str = Field("gaff2", description="Ligand force field")
    lipid_ff: str = Field("lipid21", description="Lipid force field")

    # --- Internal / derived (public state) ---
    ligand_dict: Dict[str, Any] = Field(default_factory=dict, description="Ligand dictionary")
    rng: int = Field(0, description="Range of release_eq")
    ion_def: List[Any] = Field(default_factory=list, description="Ion tuple [cation, anion, conc]")
    dic_steps1: Dict[str, int] = Field(default_factory=dict, description="Steps for stage 1 per component")
    dic_steps2: Dict[str, int] = Field(default_factory=dict, description="Steps for stage 2 per component")
    rest: List[float] = Field(default_factory=list, description="Restraint constants packing list")
    neut: str = Field("", description="Alias of neutralize_only (for legacy paths)")
    protein_align: str = Field("name CA", description="Selection used for alignment")
    receptor_segment: Optional[str] = Field(None, description="Segment to embed in membrane")
    poses_list: List[str] = Field(default_factory=list, description="Segment to embed in membrane")

    # --- Internal-only runtime/private ---
    _components: List[str] = PrivateAttr(default_factory=list)
    _membrane_simulation: bool = PrivateAttr(True)

    # ------------------- Read-only facade -------------------

    @property
    def components(self) -> tuple[str, ...]:
        """Computed component list (read-only)."""
        return tuple(self._components)

    @property
    def H1(self) -> str: return self.p1
    @property
    def H2(self) -> str: return self.p2
    @property
    def H3(self) -> str: return self.p3

    # ------------------- Validators -------------------

    @field_validator("neutralize_only", "hmr", "rocklin_correction", mode="before")
    @classmethod
    def _coerce_yes_no(cls, value: Any) -> str | None:
        if value is None:
            return None
        if isinstance(value, bool):
            return "yes" if value else "no"
        if isinstance(value, (int, float)):
            return "yes" if value else "no"
        if isinstance(value, str):
            v = value.strip().lower()
            if v in {"yes", "no"}: return v
            if v in {"true", "t", "1"}: return "yes"
            if v in {"false", "f", "0"}: return "no"
        raise ValueError(f"Invalid value: {value}. Must be 'yes' or 'no'.")

<<<<<<< HEAD
    @field_validator("p1", "p2", "p3")
    @classmethod
    def _validate_anchor(cls, v: str) -> str:
        # allow empty string (not all protocols need anchors)
        if not v:
            return v
        if not _ANCHOR_RE.match(v):
            raise ValueError(f"Anchor must look like '85@CA' (got {v!r})")
        return v

=======
>>>>>>> 646f22b1
    @field_validator("dec_method", mode="before")
    @classmethod
    def _gate_dec_method(cls, v: Optional[str], info) -> Optional[str]:
        # Allow user to pass dec_method only if fe_type is 'custom' (checked after init).
        # We can't see fe_type here reliably; the after-model validator enforces it.
        return v

    # ------------------- Post-init normalization -------------------

    @model_validator(mode="after")
    def _finalize(self) -> "SimulationConfig":
        # 1) TI handling
        if self.dec_int == "ti":
            raise NotImplementedError("TI integration scheme is not implemented yet; use 'mbar'.")

        # 2) Derived small fields
        self.rng = len(self.release_eq) - 1
        self.ion_def = [self.cation, self.anion, self.ion_conc]
        self.neut = self.neutralize_only

        # 3) Copy n_steps_dict into stage dicts (ensure keys exist)
        for comp in FEP_COMPONENTS:
            s1 = self.n_steps_dict.get(f"{comp}_steps1", 0)
            s2 = self.n_steps_dict.get(f"{comp}_steps2", 0)
            self.dic_steps1[comp] = s1
            self.dic_steps2[comp] = s2

        # 4) Pack restraint constants
        self.rest = [
            self.rec_dihcf_force, self.rec_discf_force,
            self.lig_distance_force, self.lig_angle_force, self.lig_dihcf_force,
            self.rec_com_force, self.lig_com_force,
        ]

        # 5) Hints and deprecations
        if self.buffer_z == 0:
            logger.info("buffer_z is 0; automatic buffer will be applied (membrane setups handle Z).")
        if self.num_waters != 0:
            raise ValueError("'num_waters' is deprecated and must remain 0 (automatic solvent sizing).")

        # 6) Resolve components + dec_method by fe_type
        if self.fe_type != "custom" and self.dec_method is not None:
            raise ValueError("`dec_method` may only be set by users when fe_type='custom'.")

        match self.fe_type:
            case "custom":
                if self.dec_method is None:
                    raise ValueError("For fe_type='custom' please set dec_method to one of: dd, sdr, exchange.")
                # For 'custom' you may optionally pre-populate _components elsewhere.
                # If you still want to force a set, do it here.
                if not self._components:
                    logger.warning("fe_type='custom' with empty components; set internally before running.")
            case "rest":
                self._components, self.dec_method = ['c', 'a', 'l', 't', 'r'], "dd"
            case "sdr":
                self._components, self.dec_method = ['e', 'v'], "sdr"
            case "dd":
                self._components, self.dec_method = ['e', 'v', 'f', 'w'], "dd"
            case "sdr-rest":
                self._components, self.dec_method = ['c', 'a', 'l', 't', 'r', 'e', 'v'], "sdr"
            case "express":
                self._components, self.dec_method = ['m', 'n', 'e', 'v'], "sdr"
            case "dd-rest":
                self._components, self.dec_method = ['c', 'a', 'l', 't', 'r', 'e', 'v', 'f', 'w'], "dd"
            case "relative":
                self._components, self.dec_method = ['x', 'e', 'n', 'm'], "exchange"
            case "uno":
                self._components, self.dec_method = ['m', 'n', 'o'], "sdr"
            case "uno_rest":
                self._components, self.dec_method = ['z'], "sdr"
            case "uno_com":
                self._components, self.dec_method = ['o'], "sdr"
            case "self":
                self._components, self.dec_method = ['s'], "sdr"
            case "uno_dd":
                self._components, self.dec_method = ['z', 'y'], "dd"
            case "asfe":
                self._components, self.dec_method = ['y'], "sdr"  # dec_method not used, default to sdr

        # 7) Sanity checks for active components
        for comp in self._components:
            s1 = self.dic_steps1.get(comp, 0)
            s2 = self.dic_steps2.get(comp, 0)
            logger.debug(f"Using component {comp}: stage1={s1}, stage2={s2}")
            if s1 <= 0:
                raise ValueError(f"{comp}: steps for stage 1 must be > 0 (key '{comp}_steps1').")
            if s2 <= 0:
                raise ValueError(f"{comp}: steps for stage 2 must be > 0 (key '{comp}_steps2').")

        return self

    # ------------------- Utilities -------------------

    def to_dict(self) -> Dict[str, Any]:
        """Serialize config to a plain dict (private attrs excluded)."""
        return self.model_dump()


# ------------------- Legacy parser (deprecated) -------------------

def parse_input_file(input_file: str) -> dict:
    """
    DEPRECATED: Use YAML with a proper loader. This parser supports a simple
    'key = value' format and folds '*_steps{1,2}' into 'n_steps_dict'.
    """
    parameters: Dict[str, Any] = {}

    with open(input_file) as f_in:
        lines = (line.strip(' \t\n\r') for line in f_in)
        lines = [line for line in lines if line and not line.startswith('#')]

        for line in lines:
            if '=' not in line:
                raise ValueError(f"Invalid line: {line}")
            key, value = line.split('#')[0].split('=', 1)
            key = key.strip().lower()
            value = value.strip()

            if '[' in value and ']' in value:
                value = value.strip('\'\"-,.:;#()][')
                split_sep = ',' if key in {
                    'poses_list', 'ligand_list', 'other_mol', 'celpp_receptor', 'ligand_name', 'bb_start', 'bb_end'
                } else None
                try:
                    value = [v.strip() for v in (value.split(split_sep) if split_sep else value.split())]
                except Exception:
                    pass
            parameters[key] = value

    # merge FEP_COMPONENTS into dict
    n_steps_dict: Dict[str, int] = {}
    for comp in FEP_COMPONENTS:
        for ind in ('1', '2'):
            k = f'{comp}_steps{ind}'
            n_steps_dict[k] = int(parameters[k]) if k in parameters else 0
    parameters['n_steps_dict'] = n_steps_dict

    return parameters


def get_configure_from_file(file_path: str) -> SimulationConfig:
    """
    Parse a legacy text file and return a validated configuration.
    Prefer the YAML loader in new workflows.
    """
    raw_params = parse_input_file(file_path)
    return SimulationConfig(**raw_params)<|MERGE_RESOLUTION|>--- conflicted
+++ resolved
@@ -186,19 +186,6 @@
             if v in {"false", "f", "0"}: return "no"
         raise ValueError(f"Invalid value: {value}. Must be 'yes' or 'no'.")
 
-<<<<<<< HEAD
-    @field_validator("p1", "p2", "p3")
-    @classmethod
-    def _validate_anchor(cls, v: str) -> str:
-        # allow empty string (not all protocols need anchors)
-        if not v:
-            return v
-        if not _ANCHOR_RE.match(v):
-            raise ValueError(f"Anchor must look like '85@CA' (got {v!r})")
-        return v
-
-=======
->>>>>>> 646f22b1
     @field_validator("dec_method", mode="before")
     @classmethod
     def _gate_dec_method(cls, v: Optional[str], info) -> Optional[str]:
