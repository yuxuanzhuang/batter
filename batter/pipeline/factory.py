--- conflicted
+++ resolved
@@ -128,14 +128,6 @@
     )
 
     if only_fe_preparation:
-<<<<<<< HEAD
-        keep = {"system_prep", "param_ligands",
-                "prepare_equil", "equil",
-                "equil_analysis",
-                "prepare_fe", "prepare_fe_windows",
-                "fe_equil"
-=======
-        # Keep up to 'prepare_fe' (inclusive); we’ll still prune 'param_ligands' at child level in run.py
         keep = {
             "system_prep",
             "param_ligands",
@@ -144,7 +136,6 @@
             "equil_analysis",
             "prepare_fe",
             "prepare_fe_windows",
->>>>>>> d3ddf25e
         }
         steps = [s for s in steps if s.name in keep]
 
